# Network Protocols Performance Testing Framework

This framework provides tools for testing and comparing the performance of different network protocols: HTTP/1.1, HTTP/2, and BitTorrent. It includes client and server implementations for all three protocols, designed to measure throughput, latency, and protocol overhead across different file sizes.

## Table of Contents

1. [Requirements](#requirements)
2. [Installation](#installation)
3. [Directory Structure](#directory-structure)
4. [HTTP/1.1 Implementation](#http11-implementation)
5. [HTTP/2 Implementation](#http2-implementation)
6. [BitTorrent Implementation](#bittorrent-implementation)
7. [Running Comprehensive Tests](#running-comprehensive-tests)
8. [Understanding Results](#understanding-results)
9. [Troubleshooting](#troubleshooting)

## Requirements

### For HTTP/1.1:
- Python 3.6+
- Flask (`pip install flask`)
- Requests (`pip install requests`)
- Werkzeug (`pip install werkzeug`)
- Statistics module (part of Python standard library)

### For HTTP/2:
- Python 3.6+
- h2 (`pip install h2`)
- socket (part of Python standard library)
- Statistics module (part of Python standard library)
- psutil (`pip install psutil`)

### For BitTorrent:
- Python 3.6+
- libtorrent (`pip install python-libtorrent` or platform-specific installation)
- Statistics module (part of Python standard library)
- argparse (part of Python standard library)

## Installation

### Basic Setup

1. Clone or download this repository
2. Install the required dependencies:

```bash
# Common requirements
pip install statistics

# For HTTP/1.1 implementation
pip install flask requests werkzeug

# For HTTP/2 implementation
pip install h2 psutil

# For BitTorrent implementation
# Note: libtorrent installation can be platform-specific
# On Ubuntu/Debian:
sudo apt-get install python3-libtorrent

# On macOS (with Homebrew):
brew install libtorrent-rasterbar
pip install python-libtorrent

# On Windows:
# Download appropriate binaries or use Anaconda:
conda install -c conda-forge libtorrent
```

## Directory Structure

The repository has the following directory structure:

```
network-testing/
├── http1/
│   ├── http1_server.py
│   ├── http1_client.py
│   ├── Data files/     # Test files for HTTP/1.1
│   └── http1_server.log # Generated when running
├── http2/
│   ├── server.py
│   ├── client.py
│   ├── Data files/     # Test files for HTTP/2
│   └── http2_server.log # Generated when running
├── bitTorrent/
│   ├── seeder.py
│   ├── leecher.py
└── README.md
```

<<<<<<< HEAD
=======

2. Create torrent files (requires a torrent creation tool):

```bash
# Using transmission-create (Linux/macOS):
transmission-create -o ../torrents/file_1MB.torrent -c "Test file 1MB" file_1MB
transmission-create -o ../torrents/file_10MB.torrent -c "Test file 10MB" file_10MB
transmission-create -o ../torrents/file_100MB.torrent -c "Test file 100MB" file_100MB

# Alternatively, use any BitTorrent client with torrent creation capabilities
```

>>>>>>> 891de03e
## HTTP/1.1 Implementation

### HTTP/1.1 Server Setup

1. Navigate to the HTTP/1.1 directory:
   ```bash
   cd http1
   ```

2. Start the server:
   ```bash
   python http1_server.py
   ```

   The server will:
   - Listen on 0.0.0.0:8080 (all interfaces)
   - Serve files from the "Data files" directory
   - Log activity to http1_server.log

### HTTP/1.1 Client Setup

1. **IMPORTANT**: You must manually edit the `http1_client.py` file to set the correct server IP address:
   ```python
   # Define server URLs - update with your actual server IPs
   computer1_url = 'http://YOUR_SERVER_IP:8080'  # Replace with Computer A's IP
   ```

2. Run the client:
   ```bash
   python http1_client.py
   ```

   The client will:
   - Download files of different sizes (10kB, 100kB, 1MB, 10MB)
   - Perform multiple transfer repetitions (1000, 100, 10, 1 respectively)
   - Calculate throughput, latency, and overhead metrics
   - Save results to `http1_1_throughput_results.json`

## HTTP/2 Implementation

### HTTP/2 Server Setup

1. Navigate to the HTTP/2 directory:
   ```bash
   cd http2
   ```

2. Start the server:
   ```bash
   python server.py --host 192.168.1.100 --port 8443
   ```

   The server will:
   - Listen on the specified interface (default: 0.0.0.0:8080)
   - Serve files from the "Data files" directory
   - Log activity to http2_server.log

### HTTP/2 Client Setup

1. **IMPORTANT**: Run the client specifying the server's IP address and port:
   ```bash
   python client.py --server YOUR_SERVER_IP --port 8080
   ```

2. For testing a single file:
   ```bash
   python client.py --server YOUR_SERVER_IP --port 8080 --file A_1MB --repeats 5
   ```

## BitTorrent Implementation

BitTorrent testing requires two components: a seeder (server) and a leecher (client).

### BitTorrent Seeder Setup

1. Navigate to the BitTorrent directory:
   ```bash
   cd bitTorrent
   ```

2. Start the seeder with the path to the torrent file, save directory, and port:
   ```bash
   python seeder.py --torrent myfile.torrent --dir . --port 7001
   ```

   Parameters:
   - `--torrent`: Path to the .torrent file
   - `--dir`: Directory where the original file is located
   - `--port`: Base port for BitTorrent communication (default: 7001)

   The seeder will:
   - Load the torrent file
   - Start serving the file to peers
   - Continue running until manually terminated (Ctrl+C)

### BitTorrent Leecher Setup

1. Run the leecher with the path to the torrent file and test parameters:
   ```bash
   python leecher.py --torrent myfile.torrent --trials 5 --filesize 1048576
   ```

   Parameters:
   - `--torrent`: Path to the .torrent file
   - `--trials`: Number of download trials to run
   - `--filesize`: Expected file size in bytes (required for accurate metrics)

   The leecher will:
   - Download the file multiple times (based on trials)
   - Measure download time, throughput, and overhead
   - Save detailed metrics to a timestamped CSV file
   - Generate a summary file with average metrics

## Running Comprehensive Tests

For a complete comparison of all three protocols:

1. Set up the required environments for all protocols
2. Run tests for each protocol separately
3. Compare results across protocols

### Example Test Sequence

First, test HTTP/1.1:
```bash
cd http1
python http1_server.py  # Run on server machine
python http1_client.py  # Run on client machine
```

Next, test HTTP/2:
```bash
cd http2
python server.py  # Run on server machine
python client.py --server SERVER_IP  # Run on client machine
```

Finally, test BitTorrent:
```bash
cd bitTorrent
python seeder.py --torrent file_1MB.torrent --dir test_files  # Run on server machine
python leecher.py --torrent file_1MB.torrent --trials 5 --filesize 1048576  # Run on client machine
```

## Understanding Results

### HTTP/1.1 and HTTP/2 Results
Both HTTP implementations generate JSON result files that include:
- **Average Throughput**: Data transfer rate in kilobits per second (kbps)
- **Standard Deviation**: Variation in throughput across multiple transfers
- **Overhead Ratio**: The ratio of total transferred data to file size (headers and protocol overhead)

### BitTorrent Results
BitTorrent generates two files per test:
- **Detailed CSV file**: Contains metrics for each trial
- **Summary file**: Contains average metrics across all trials

Metrics include:
- **Round-Trip Time (RTT)**: Total download time
- **Throughput**: Data transfer rate in kilobits per second
- **Total Data Transferred**: Ratio of total data to file size
- **Total Payload Transferred**: Actual file data received

### Protocol Comparison
When comparing protocols, look for:
1. **Throughput differences** across file sizes
2. **Overhead ratios** - typically BitTorrent has higher overhead for small files
3. **Consistency** (standard deviation) - lower variation means more predictable performance
4. **Scaling efficiency** - how performance changes as file size increases

## Troubleshooting

### Common Issues for All Protocols

1. **Connection Refused**:
   - Ensure the server/seeder is running
   - Check if the IP address and port are correctly configured
   - Verify firewall settings allow traffic on the specified port

2. **Slow Performance**:
   - Check network conditions
   - Verify no other bandwidth-intensive applications are running
   - Try running tests during periods of low network usage

### HTTP-Specific Issues

1. **File Not Found Errors**:
   - Check file permissions
   - Verify filenames match exactly what the client is requesting

### BitTorrent-Specific Issues

1. **Tracker Connection Issues**:
   - If using an external tracker, ensure it's accessible
   - Consider using DHT or local trackers for testing

2. **Seeding Issues**:
   - Ensure the seeder has the complete file
   - Verify the seeder is properly configured for incoming connections
   - Check that both seeder and leecher are using the same .torrent file

3. **libtorrent Installation Problems**:
   - libtorrent can be difficult to install on some platforms
   - Consider using Docker for a consistent environment
   - For Windows, the Anaconda distribution often simplifies installation<|MERGE_RESOLUTION|>--- conflicted
+++ resolved
@@ -89,8 +89,6 @@
 └── README.md
 ```
 
-<<<<<<< HEAD
-=======
 
 2. Create torrent files (requires a torrent creation tool):
 
@@ -103,7 +101,6 @@
 # Alternatively, use any BitTorrent client with torrent creation capabilities
 ```
 
->>>>>>> 891de03e
 ## HTTP/1.1 Implementation
 
 ### HTTP/1.1 Server Setup
